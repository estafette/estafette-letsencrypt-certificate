builder:
  track: dev

labels:
  app-group: estafette-controllers
  team: estafette-team
  language: golang

version:
  semver:
    major: 1
    minor: 2
    patch: 1
    labelTemplate: '{{branch}}-{{auto}}'
    releaseBranch: 1.2.1

stages:
  build-lint-and-package:
    parallelStages:
      build:
        image: golang:1.13.4-alpine3.10
        env:
          CGO_ENABLED: 0
          GOOS: linux
        commands:
        - go test ./...
        - go build -a -installsuffix cgo -ldflags "-X main.appgroup=${ESTAFETTE_LABEL_APP_GROUP} -X main.app=${ESTAFETTE_GIT_NAME} -X main.version=${ESTAFETTE_BUILD_VERSION} -X main.revision=${ESTAFETTE_GIT_REVISION} -X main.branch=${ESTAFETTE_GIT_BRANCH} -X main.buildDate=${ESTAFETTE_BUILD_DATETIME}" -o ./publish/${ESTAFETTE_GIT_NAME} .

      lint-helm-chart:
        image: extensions/helm:dev
        action: lint

      package-helm-chart:
        image: extensions/helm:dev
        action: package

  bake:
    image: extensions/docker:dev
    action: build
    repositories:
    - estafette
    path: ./publish
    copy:
    - /etc/ssl/certs/ca-certificates.crt

  push-to-docker-hub:
    image: extensions/docker:dev
    action: push
    repositories:
    - estafette

  test-helm-chart:
    services:
    - name: kubernetes
      image: bsycorp/kind:latest-1.12
      ports:
      - port: 8443
      - port: 10080
        readiness:
          path: /kubernetes-ready
          timeoutSeconds: 180
    image: extensions/helm:dev
    action: test
    values: |-
      secret:
        letsencryptAccountJson: {}
        letsencryptAccountKey: abc
        cloudflareApiEmail: bot@estafette.io
        cloudflareApiKey: abc

  clone-charts-repo:
    image: extensions/git-clone:dev
    repo: helm-charts
    branch: master

  publish-helm-chart:
    image: extensions/helm:dev
    action: publish

  slack-notify:
    image: extensions/slack-build-status:dev
    workspace: estafette
    channels:
    - '#build-status'
    when:
      status == 'succeeded' ||
      status == 'failed'

releases:
  release:
    stages:
      clone-charts-repo:
        image: extensions/git-clone:dev
        repo: helm-charts
        branch: master

      purge-prerelease-helm-charts:
        image: extensions/helm:dev
<<<<<<< HEAD
        action: publish
        purgePrerelease: true
=======
        action: purge
>>>>>>> 2f07eae2

      create-github-release:
        image: extensions/github-release:dev<|MERGE_RESOLUTION|>--- conflicted
+++ resolved
@@ -96,12 +96,7 @@
 
       purge-prerelease-helm-charts:
         image: extensions/helm:dev
-<<<<<<< HEAD
-        action: publish
-        purgePrerelease: true
-=======
         action: purge
->>>>>>> 2f07eae2
 
       create-github-release:
         image: extensions/github-release:dev